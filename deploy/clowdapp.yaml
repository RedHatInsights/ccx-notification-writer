--- conflicted
+++ resolved
@@ -209,25 +209,11 @@
     database:
       # the DB name should match to app-interface DB name without specifying environment
       name: ccx-notification-db
-<<<<<<< HEAD
-      version: 12
-    kafkaTopics:
-      - replicas: 3
-        partitions: 16
-        topicName: platform.upload.buckit
-      - replicas: 3
-        partitions: 1
-        topicName: ccx.ocp.results
-      - replicas: 3
-        partitions: 1
-        topicName: platform.payload-status
-=======
       version: 16
     kafkaTopics:
       - topicName: ${INCOMING_TOPIC}
         partitions: 1
         replicas: 3
->>>>>>> 40fb908f
 
 # Expose Prometheus metrix
 - kind: Service
