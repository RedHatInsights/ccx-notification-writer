module github.com/RedHatInsights/ccx-notification-writer

go 1.23.0

require (
	github.com/BurntSushi/toml v1.5.0
	github.com/DATA-DOG/go-sqlmock v1.5.2
	github.com/IBM/sarama v1.45.2
	github.com/RedHatInsights/insights-operator-utils v1.25.15
	github.com/RedHatInsights/insights-results-types v1.23.5
	github.com/google/uuid v1.6.0
	github.com/lib/pq v1.10.9
	github.com/mattn/go-sqlite3 v2.0.3+incompatible
	github.com/prometheus/client_golang v1.22.0
	github.com/redhatinsights/app-common-go v1.6.8
	github.com/rs/zerolog v1.34.0
	github.com/spf13/viper v1.20.1
	github.com/stretchr/testify v1.10.0
	github.com/tisnik/go-capture v1.0.1
	github.com/xdg/scram v1.0.5
)

require (
	github.com/RedHatInsights/cloudwatch v0.0.0-20210111105023-1df2bdfe3291 // indirect
	github.com/RedHatInsights/kafka-zerolog v1.0.0 // indirect
	github.com/archdx/zerolog-sentry v1.8.5 // indirect
	github.com/aws/aws-sdk-go v1.55.7 // indirect
	github.com/beorn7/perks v1.0.1 // indirect
	github.com/bitly/go-simplejson v0.5.1 // indirect
	github.com/bmizerany/assert v0.0.0-20160611221934-b7ed37b82869 // indirect
	github.com/buger/jsonparser v1.1.1 // indirect
	github.com/cespare/xxhash/v2 v2.3.0 // indirect
	github.com/davecgh/go-spew v1.1.2-0.20180830191138-d8f796af33cc // indirect
	github.com/eapache/go-resiliency v1.7.0 // indirect
	github.com/eapache/go-xerial-snappy v0.0.0-20230731223053-c322873962e3 // indirect
	github.com/eapache/queue v1.1.0 // indirect
	github.com/fsnotify/fsnotify v1.9.0 // indirect
	github.com/getkin/kin-openapi v0.132.0 // indirect
	github.com/getsentry/sentry-go v0.34.1 // indirect
	github.com/go-openapi/jsonpointer v0.21.1 // indirect
	github.com/go-openapi/swag v0.23.1 // indirect
	github.com/go-viper/mapstructure/v2 v2.4.0 // indirect
	github.com/golang/mock v1.6.0 // indirect
	github.com/golang/snappy v1.0.0 // indirect
	github.com/gorilla/mux v1.8.1 // indirect
	github.com/h2non/parth v0.0.0-20190131123155-b4df798d6542 // indirect
	github.com/hashicorp/errwrap v1.1.0 // indirect
	github.com/hashicorp/go-multierror v1.1.1 // indirect
	github.com/hashicorp/go-uuid v1.0.3 // indirect
	github.com/jcmturner/aescts/v2 v2.0.0 // indirect
	github.com/jcmturner/dnsutils/v2 v2.0.0 // indirect
	github.com/jcmturner/gofork v1.7.6 // indirect
	github.com/jcmturner/gokrb5/v8 v8.4.4 // indirect
	github.com/jcmturner/rpc/v2 v2.0.3 // indirect
	github.com/jmespath/go-jmespath v0.4.0 // indirect
	github.com/josharian/intern v1.0.0 // indirect
	github.com/klauspost/compress v1.18.0 // indirect
	github.com/mailru/easyjson v0.9.0 // indirect
	github.com/mattn/go-colorable v0.1.14 // indirect
	github.com/mattn/go-isatty v0.0.20 // indirect
	github.com/mohae/deepcopy v0.0.0-20170929034955-c48cc78d4826 // indirect
	github.com/mozillazg/request v0.8.0 // indirect
	github.com/munnerz/goautoneg v0.0.0-20191010083416-a7dc8b61c822 // indirect
	github.com/oasdiff/yaml v0.0.0-20250309154309-f31be36b4037 // indirect
	github.com/oasdiff/yaml3 v0.0.0-20250309153720-d2182401db90 // indirect
	github.com/pelletier/go-toml/v2 v2.2.4 // indirect
	github.com/perimeterx/marshmallow v1.1.5 // indirect
	github.com/pierrec/lz4/v4 v4.1.22 // indirect
	github.com/pmezard/go-difflib v1.0.1-0.20181226105442-5d4384ee4fb2 // indirect
	github.com/prometheus/client_model v0.6.2 // indirect
	github.com/prometheus/common v0.65.0 // indirect
	github.com/prometheus/procfs v0.17.0 // indirect
	github.com/rcrowley/go-metrics v0.0.0-20250401214520-65e299d6c5c9 // indirect
	github.com/rogpeppe/go-internal v1.14.1 // indirect
	github.com/sagikazarmark/locafero v0.9.0 // indirect
	github.com/segmentio/kafka-go v0.4.48 // indirect
	github.com/sourcegraph/conc v0.3.0 // indirect
	github.com/spf13/afero v1.14.0 // indirect
	github.com/spf13/cast v1.9.2 // indirect
	github.com/spf13/pflag v1.0.7 // indirect
	github.com/subosito/gotenv v1.6.0 // indirect
	github.com/verdverm/frisby v0.0.0-20170604211311-b16556248a9a // indirect
	github.com/xdg/stringprep v1.0.3 // indirect
	go.uber.org/multierr v1.11.0 // indirect
	golang.org/x/crypto v0.40.0 // indirect
<<<<<<< HEAD
	golang.org/x/net v0.41.0 // indirect
=======
	golang.org/x/net v0.42.0 // indirect
>>>>>>> 26e61ec2
	golang.org/x/sys v0.34.0 // indirect
	golang.org/x/text v0.27.0 // indirect
	google.golang.org/protobuf v1.36.6 // indirect
	gopkg.in/h2non/gock.v1 v1.1.2 // indirect
	gopkg.in/yaml.v3 v3.0.1 // indirect
)<|MERGE_RESOLUTION|>--- conflicted
+++ resolved
@@ -83,11 +83,7 @@
 	github.com/xdg/stringprep v1.0.3 // indirect
 	go.uber.org/multierr v1.11.0 // indirect
 	golang.org/x/crypto v0.40.0 // indirect
-<<<<<<< HEAD
-	golang.org/x/net v0.41.0 // indirect
-=======
 	golang.org/x/net v0.42.0 // indirect
->>>>>>> 26e61ec2
 	golang.org/x/sys v0.34.0 // indirect
 	golang.org/x/text v0.27.0 // indirect
 	google.golang.org/protobuf v1.36.6 // indirect
