module github.com/RedHatInsights/ccx-notification-writer

go 1.23.0

require (
	github.com/BurntSushi/toml v1.5.0
	github.com/DATA-DOG/go-sqlmock v1.5.2
	github.com/RedHatInsights/insights-operator-utils v1.25.14
	github.com/RedHatInsights/insights-results-types v1.23.5
	github.com/Shopify/sarama v1.38.1
	github.com/google/uuid v1.6.0
	github.com/lib/pq v1.10.9
	github.com/mattn/go-sqlite3 v2.0.3+incompatible
	github.com/prometheus/client_golang v1.22.0
	github.com/redhatinsights/app-common-go v1.6.8
	github.com/rs/zerolog v1.34.0
	github.com/spf13/viper v1.20.1
	github.com/stretchr/testify v1.10.0
	github.com/tisnik/go-capture v1.0.1
	github.com/xdg/scram v1.0.5
)

require (
	github.com/RedHatInsights/cloudwatch v0.0.0-20210111105023-1df2bdfe3291 // indirect
	github.com/RedHatInsights/kafka-zerolog v1.0.0 // indirect
	github.com/archdx/zerolog-sentry v1.8.5 // indirect
	github.com/aws/aws-sdk-go v1.55.7 // indirect
	github.com/beorn7/perks v1.0.1 // indirect
	github.com/bitly/go-simplejson v0.5.1 // indirect
	github.com/bmizerany/assert v0.0.0-20160611221934-b7ed37b82869 // indirect
	github.com/buger/jsonparser v1.1.1 // indirect
	github.com/cespare/xxhash/v2 v2.3.0 // indirect
	github.com/davecgh/go-spew v1.1.2-0.20180830191138-d8f796af33cc // indirect
	github.com/eapache/go-resiliency v1.7.0 // indirect
	github.com/eapache/go-xerial-snappy v0.0.0-20230731223053-c322873962e3 // indirect
	github.com/eapache/queue v1.1.0 // indirect
	github.com/fsnotify/fsnotify v1.9.0 // indirect
	github.com/getkin/kin-openapi v0.132.0 // indirect
	github.com/getsentry/sentry-go v0.33.0 // indirect
	github.com/go-openapi/jsonpointer v0.21.1 // indirect
	github.com/go-openapi/swag v0.23.1 // indirect
	github.com/go-viper/mapstructure/v2 v2.2.1 // indirect
	github.com/golang/mock v1.6.0 // indirect
	github.com/golang/snappy v0.0.4 // indirect
	github.com/gorilla/mux v1.8.1 // indirect
	github.com/h2non/parth v0.0.0-20190131123155-b4df798d6542 // indirect
	github.com/hashicorp/errwrap v1.1.0 // indirect
	github.com/hashicorp/go-multierror v1.1.1 // indirect
	github.com/hashicorp/go-uuid v1.0.3 // indirect
	github.com/jcmturner/aescts/v2 v2.0.0 // indirect
	github.com/jcmturner/dnsutils/v2 v2.0.0 // indirect
	github.com/jcmturner/gofork v1.7.6 // indirect
	github.com/jcmturner/gokrb5/v8 v8.4.4 // indirect
	github.com/jcmturner/rpc/v2 v2.0.3 // indirect
	github.com/jmespath/go-jmespath v0.4.0 // indirect
	github.com/josharian/intern v1.0.0 // indirect
	github.com/klauspost/compress v1.18.0 // indirect
	github.com/mailru/easyjson v0.9.0 // indirect
	github.com/mattn/go-colorable v0.1.14 // indirect
	github.com/mattn/go-isatty v0.0.20 // indirect
	github.com/mohae/deepcopy v0.0.0-20170929034955-c48cc78d4826 // indirect
	github.com/mozillazg/request v0.8.0 // indirect
	github.com/munnerz/goautoneg v0.0.0-20191010083416-a7dc8b61c822 // indirect
	github.com/oasdiff/yaml v0.0.0-20250309154309-f31be36b4037 // indirect
	github.com/oasdiff/yaml3 v0.0.0-20250309153720-d2182401db90 // indirect
	github.com/pelletier/go-toml/v2 v2.2.4 // indirect
	github.com/perimeterx/marshmallow v1.1.5 // indirect
	github.com/pierrec/lz4/v4 v4.1.22 // indirect
	github.com/pmezard/go-difflib v1.0.1-0.20181226105442-5d4384ee4fb2 // indirect
	github.com/prometheus/client_model v0.6.2 // indirect
	github.com/prometheus/common v0.64.0 // indirect
	github.com/prometheus/procfs v0.16.1 // indirect
	github.com/rcrowley/go-metrics v0.0.0-20250401214520-65e299d6c5c9 // indirect
	github.com/sagikazarmark/locafero v0.9.0 // indirect
	github.com/segmentio/kafka-go v0.4.48 // indirect
	github.com/sourcegraph/conc v0.3.0 // indirect
<<<<<<< HEAD
	github.com/spf13/afero v1.12.0 // indirect
	github.com/spf13/cast v1.9.2 // indirect
=======
	github.com/spf13/afero v1.14.0 // indirect
	github.com/spf13/cast v1.7.1 // indirect
>>>>>>> 36b2980f
	github.com/spf13/pflag v1.0.6 // indirect
	github.com/subosito/gotenv v1.6.0 // indirect
	github.com/verdverm/frisby v0.0.0-20170604211311-b16556248a9a // indirect
	github.com/xdg/stringprep v1.0.3 // indirect
	go.uber.org/multierr v1.11.0 // indirect
	golang.org/x/crypto v0.38.0 // indirect
	golang.org/x/net v0.40.0 // indirect
	golang.org/x/sys v0.33.0 // indirect
	golang.org/x/text v0.25.0 // indirect
	google.golang.org/protobuf v1.36.6 // indirect
	gopkg.in/h2non/gock.v1 v1.1.2 // indirect
	gopkg.in/yaml.v3 v3.0.1 // indirect
)<|MERGE_RESOLUTION|>--- conflicted
+++ resolved
@@ -74,13 +74,8 @@
 	github.com/sagikazarmark/locafero v0.9.0 // indirect
 	github.com/segmentio/kafka-go v0.4.48 // indirect
 	github.com/sourcegraph/conc v0.3.0 // indirect
-<<<<<<< HEAD
-	github.com/spf13/afero v1.12.0 // indirect
+	github.com/spf13/afero v1.14.0 // indirect
 	github.com/spf13/cast v1.9.2 // indirect
-=======
-	github.com/spf13/afero v1.14.0 // indirect
-	github.com/spf13/cast v1.7.1 // indirect
->>>>>>> 36b2980f
 	github.com/spf13/pflag v1.0.6 // indirect
 	github.com/subosito/gotenv v1.6.0 // indirect
 	github.com/verdverm/frisby v0.0.0-20170604211311-b16556248a9a // indirect
